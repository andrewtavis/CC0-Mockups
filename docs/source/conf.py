--- conflicted
+++ resolved
@@ -63,14 +63,7 @@
     "pytest-cov",
     "ruff",
     "SPARQLWrapper",
-<<<<<<< HEAD
-    "tabulate",
-    "torch",
-    "tqdm",
-    "transformers",
-=======
     "tqdm"
->>>>>>> ba372c53
 ]
 
 # Add any paths that contain templates here, relative to this directory.
