--- conflicted
+++ resolved
@@ -22,22 +22,16 @@
     get_desktop_data_path,
     check_command_line_args,
     check_and_return_command_line_args,
-<<<<<<< HEAD
     translation_interrupt_handler,
     get_target_langcodes,
-    translate_to_other_languages
-=======
+    translate_to_other_languages,
     map_genders
->>>>>>> 04aad3cf
 """
 
 import ast
 import json
 import os
-<<<<<<< HEAD
 import signal
-=======
->>>>>>> 04aad3cf
 import sys
 from importlib import resources
 from pathlib import Path
@@ -258,40 +252,24 @@
     )
 
 
-<<<<<<< HEAD
 def get_language_dir_path(language):
     """
     Returns the directory path for a specific language within the Scribe-Data project.
-=======
-def _get_language_dir_path(language):
-    """
-    Constructs the directory path for a given language's data within the project.
->>>>>>> 04aad3cf
-
-    Parameters
-    ----------
-        language : str
-<<<<<<< HEAD
+
+    Parameters
+    ----------
+        language : str
             The language for which the directory path is needed.
-=======
-            The name of the language for which the directory path is needed.
->>>>>>> 04aad3cf
 
     Returns
     -------
         str
-<<<<<<< HEAD
             The directory path for the specified language.
-=======
-            The directory path for the specified language's data.
->>>>>>> 04aad3cf
     """
     PATH_TO_SCRIBE_ORG = os.path.dirname(sys.path[0]).split("Scribe-Data")[0]
     return f"{PATH_TO_SCRIBE_ORG}/Scribe-Data/src/scribe_data/extract_transform/languages/{language}"
 
 
-<<<<<<< HEAD
-=======
 def load_queried_data(file_path, language, data_type):
     """
     Loads queried data from a JSON file for a specific language and data type.
@@ -353,7 +331,6 @@
     print(f"Wrote file {data_type}.json with {len(formatted_data):,} {data_type}.")
 
 
->>>>>>> 04aad3cf
 def get_path_from_format_file() -> str:
     """
     Returns the directory path from a data formatting file to scribe-org.
@@ -536,7 +513,6 @@
     )
 
 
-<<<<<<< HEAD
 def translation_interrupt_handler(source_language, translations):
     """
     Handles interrupt signals and saves the current translation progress.
@@ -618,7 +594,8 @@
             json.dump(translations, file, ensure_ascii=False, indent=4)
 
     print("Translation results for all words are saved to the translated_words.json file.")
-=======
+
+
 def map_genders(wikidata_gender):
     """
     Maps those genders from Wikidata to succinct versions.
@@ -637,5 +614,4 @@
     elif wikidata_gender in ["neuter", "Q1775461"]:
         return "N"
     else:
-        return ""  # nouns could have a gender that is not valid as an attribute
->>>>>>> 04aad3cf
+        return ""  # nouns could have a gender that is not valid as an attribute