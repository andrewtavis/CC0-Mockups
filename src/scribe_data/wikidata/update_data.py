"""
Updates data for Scribe by running all or desired WDQS queries and formatting scripts.

Parameters
----------
    languages : list of strings (default=None)
        A subset of Scribe's languages that the user wants to update.

    data_types : list of strings (default=None)
        A subset of nouns, verbs, and prepositions that currently can be updated with this fie.

Example
-------
    python3 src/scribe_data/extract_transform/wikidata/update_data.py '["French", "German"]' '["nouns", "verbs"]'

.. raw:: html
    <!--
    * Copyright (C) 2024 Scribe
    *
    * This program is free software: you can redistribute it and/or modify
    * it under the terms of the GNU General Public License as published by
    * the Free Software Foundation, either version 3 of the License, or
    * (at your option) any later version.
    *
    * This program is distributed in the hope that it will be useful,
    * but WITHOUT ANY WARRANTY; without even the implied warranty of
    * MERCHANTABILITY or FITNESS FOR A PARTICULAR PURPOSE.  See the
    * GNU General Public License for more details.
    *
    * You should have received a copy of the GNU General Public License
    * along with this program.  If not, see <https://www.gnu.org/licenses/>.
    -->
"""

import json
import os
from urllib.error import HTTPError
from datetime import datetime
from pathlib import Path
from tqdm.auto import tqdm

from scribe_data.wikidata.wikidata_utils import sparql


def update_data(languages=None, word_types=None):
    SCRIBE_DATA_SRC_PATH = "src/scribe_data"
    PATH_TO_LANGUAGE_EXTRACTION_FILES = (
        f"{SCRIBE_DATA_SRC_PATH}/language_data_extraction"
    )
    PATH_TO_UPDATE_FILES = f"{SCRIBE_DATA_SRC_PATH}/load/update_files"

    with open(f"{PATH_TO_UPDATE_FILES}/total_data.json", encoding="utf-8") as f:
        current_data = json.load(f)

    current_languages = list(current_data.keys())
    current_word_types = ["nouns", "verbs", "prepositions"]

    # Assign current_languages and current_word_types if no arguments have been passed.
    languages_update = current_languages if languages is None else languages

    word_types_update = current_word_types if word_types is None else word_types

    # Derive directory files and language subdirectories for potential queries.
    language_data_extraction_files = []

    for path, _, files in os.walk(PATH_TO_LANGUAGE_EXTRACTION_FILES):
        language_data_extraction_files.extend(
            os.path.join(path, name) for name in files
        )

    language_directories = [
        d
        for d in os.listdir(PATH_TO_LANGUAGE_EXTRACTION_FILES)
        if os.path.isdir(f"{PATH_TO_LANGUAGE_EXTRACTION_FILES}/{d}")
    ]

    # Check to see if the language has all zeroes for its data, meaning it's new.
    new_language_list = []
    for lang in languages_update:
        check_current_data = [current_data[lang][k] for k in current_data[lang].keys()]
        if len(set(check_current_data)) == 1 and check_current_data[0] == 0:
            new_language_list.append(lang)

    # Derive queries to be ran.
    possible_queries = []
    for d in language_directories:
        possible_queries.extend(
            f"{PATH_TO_LANGUAGE_EXTRACTION_FILES}/{d}/{target_type}"
            for target_type in word_types_update
            if f"{PATH_TO_LANGUAGE_EXTRACTION_FILES}/{d}/{target_type}"
            in [
                e[: len(f"{PATH_TO_LANGUAGE_EXTRACTION_FILES}/{d}/{target_type}")]
                for e in language_data_extraction_files
            ]
        )

    queries_to_run_lists = [
        [
            q
            for q in possible_queries
            if q.split(f"{PATH_TO_LANGUAGE_EXTRACTION_FILES}/")[1].split("/")[0]
            in languages_update
        ]
        for _ in languages_update
    ]

    queries_to_run = list({q for sub in queries_to_run_lists for q in sub})
    queries_to_run = sorted(queries_to_run)

    # Run queries and format data.
    data_added_dict = {}
<<<<<<< HEAD
    for q in tqdm(
        queries_to_run,
        desc="Data updated",
        unit="process",
    ):
        lang = q.split("/")[-2]
        target_type = q.split("/")[-1]
        query_name = f"query_{target_type}.sparql"
        query_path = f"{q}/{query_name}"

        # After formatting and before saving the new data
        timestamp = datetime.now().strftime("%Y_%m_%d_%H_%M_%S")
        export_dir = Path(f"scribe_data_json_export/{lang.capitalize()}")
        export_dir.mkdir(parents=True, exist_ok=True)

        new_file_name = f"{target_type}_{timestamp}.json"
        new_file_path = export_dir / new_file_name

        # Check for existing files with timestamps
        existing_files = list(export_dir.glob(f"{target_type}_*.json"))

        if existing_files:
            print(
                f"Existing file(s) found for {lang} {target_type} (ex: %Y_%m_%d_%H_%M_%S):"
            )
            for i, file in enumerate(existing_files, 1):
                print(f"{i}. {file.name}")

            choice = input(
                "Choose an option:\n1. Overwrite existing (press 'o')\n2. Keep both (press 'k')\n3. Keep existing (press anything else)\nEnter your choice: "
            )

            if choice == "o" or choice == "O":
                for file in existing_files:
                    file.unlink()

            elif choice == "k" or choice == "K":
                pass  # We'll create a new file with the current timestamp

            else:
                print(f"Skipping update for {lang} {target_type}")
                continue

        if not os.path.exists(query_path):
            # There are multiple queries for a given target_type, so start by running the first.
            query_path = query_path[: -len(".sparql")] + "_1" + ".sparql"

        print(f"Querying and formatting {lang} {target_type}")

        # First format the lines into a multi-line string and then pass this to SPARQLWrapper.
        with open(query_path, encoding="utf-8") as file:
            query_lines = file.readlines()
        sparql.setQuery("".join(query_lines))

        results = None

        try:
            results = sparql.query().convert()
        except HTTPError as err:
            print(f"HTTPError with {query_path}: {err}")

        if results is None:
            print(f"Nothing returned by the WDQS server for {query_path}")

            # Allow for a query to be reran up to two times.
            if queries_to_run.count(q) < 3:
                queries_to_run.append(q)

        else:
            # Subset the returned JSON and the individual results before saving.
            query_results = results["results"]["bindings"]

            results_formatted = []

            for r in query_results:  # query_results is also a list
                r_dict = {k: r[k]["value"] for k in r.keys()}

                results_formatted.append(r_dict)

            with open(
                f"{PATH_TO_LANGUAGE_EXTRACTION_FILES}/{lang}/{target_type}/{target_type}_queried.json",
                "w",
                encoding="utf-8",
            ) as f:
                json.dump(results_formatted, f, ensure_ascii=False, indent=0)

            if "_1" in query_path:
                # Note: Only the first query was ran, so we need to run the second and append the json.
                for suffix in ["_2", "_3"]:
                    query_path = query_path.replace("_1", suffix).replace("_2", suffix)

                    if os.path.exists(query_path):
                        with open(query_path, encoding="utf-8") as file:
                            query_lines = file.readlines()
                            sparql.setQuery("".join(query_lines))

                            results = None
                            try:
                                results = sparql.query().convert()

                            except HTTPError as err:
                                print(f"HTTPError with {query_path}: {err}")

                            if results is None:
                                print(
                                    f"Nothing returned by the WDQS server for {query_path}"
                                )

                                # Allow for a query to be reran up to two times.
                                if queries_to_run.count(q) < 3:
                                    queries_to_run.append(q)

                            else:
                                # Subset the returned JSON and the individual results before saving.
                                query_results = results["results"]["bindings"]

                                # Note: Don't rewrite results_formatted as we want to extend the json and combine in formatting.
                                for r in query_results:  # query_results is also a list
                                    r_dict = {k: r[k]["value"] for k in r.keys()}

                                    # Note: The following is so we have a breakdown of queries for German later.
                                    # Note: We need auxiliary verbs to be present as we loop to get both sein and haben forms.
                                    if lang == "German":
                                        r_dict_keys = list(r_dict.keys())
                                        if "auxiliaryVerb" not in r_dict_keys:
                                            r_dict["auxiliaryVerb"] = ""

                                    results_formatted.append(r_dict)

                                with open(
                                    f"{PATH_TO_LANGUAGE_EXTRACTION_FILES}/{lang}/{target_type}/{target_type}_queried.json",
                                    "w",
                                    encoding="utf-8",
                                ) as f:
                                    json.dump(
                                        results_formatted,
                                        f,
                                        ensure_ascii=False,
                                        indent=0,
                                    )

            # Save the newly formatted data with timestamp
            with open(new_file_path, "w", encoding="utf-8") as json_file:
                json.dump(results_formatted, json_file, ensure_ascii=False, indent=0)

            if lang not in data_added_dict:
                data_added_dict[lang] = {}
            data_added_dict[lang][target_type] = (
                len(results_formatted) - current_data[lang][target_type]
            )

            current_data[lang][target_type] = len(results_formatted)

    # Update total_data.json.
    with open(f"{PATH_TO_UPDATE_FILES}/total_data.json", "w", encoding="utf-8") as f:
        json.dump(current_data, f, ensure_ascii=False, indent=0)
=======
    with tqdm(total=len(queries_to_run), desc="Data updated", unit="process") as pbar:
        for q in queries_to_run:
            lang = q.split("/")[-2]
            target_type = q.split("/")[-1]
            query_name = f"query_{target_type}.sparql"
            query_path = f"{q}/{query_name}"
            pbar.update(0)

            if not os.path.exists(query_path):
                # There are multiple queries for a given target_type, so start by running the first.
                query_path = query_path[: -len(".sparql")] + "_1" + ".sparql"

            print(f"Querying and formatting {lang} {target_type}")
            # First format the lines into a multi-line string and then pass this to SPARQLWrapper.
            with open(query_path, encoding="utf-8") as file:
                query_lines = file.readlines()
            sparql.setQuery("".join(query_lines))

            results = None
            try:
                results = sparql.query().convert()

            except HTTPError as err:
                print(f"HTTPError with {query_path}: {err}")
                tqdm.write(f"Exception: {err}")

            if results is None:
                print(f"Nothing returned by the WDQS server for {query_path}")

                # Allow for a query to be reran up to two times.
                if queries_to_run.count(q) < 3:
                    queries_to_run.append(q)
                ## tqdm.write("results is none")

            else:
                # Subset the returned JSON and the individual results before saving.
                query_results = results["results"]["bindings"]

                results_formatted = []
                for r in query_results:  # query_results is also a list
                    r_dict = {k: r[k]["value"] for k in r.keys()}

                    results_formatted.append(r_dict)

                with open(
                    f"{PATH_TO_LANGUAGE_EXTRACTION_FILES}/{lang}/{target_type}/{target_type}_queried.json",
                    "w",
                    encoding="utf-8",
                ) as f:
                    json.dump(results_formatted, f, ensure_ascii=False, indent=0)

                if "_1" in query_path:
                    # Note: Only the first query was ran, so we need to run the second and append the json.
                    for suffix in ["_2", "_3"]:
                        query_path = query_path.replace("_1", suffix).replace(
                            "_2", suffix
                        )

                        if os.path.exists(query_path):
                            with open(query_path, encoding="utf-8") as file:
                                query_lines = file.readlines()
                                sparql.setQuery("".join(query_lines))

                                results = None
                                try:
                                    results = sparql.query().convert()
                                except HTTPError as err:
                                    print(f"HTTPError with {query_path}: {err}")

                                if results is None:
                                    print(
                                        f"Nothing returned by the WDQS server for {query_path}"
                                    )

                                    # Allow for a query to be reran up to two times.
                                    if queries_to_run.count(q) < 3:
                                        queries_to_run.append(q)

                                else:
                                    # Subset the returned JSON and the individual results before saving.
                                    query_results = results["results"]["bindings"]

                                    # Note: Don't rewrite results_formatted as we want to extend the json and combine in formatting.
                                    for (
                                        r
                                    ) in query_results:  # query_results is also a list
                                        r_dict = {k: r[k]["value"] for k in r.keys()}

                                        # Note: The following is so we have a breakdown of queries for German later.
                                        # Note: We need auxiliary verbs to be present as we loop to get both sein and haben forms.
                                        if lang == "German":
                                            r_dict_keys = list(r_dict.keys())
                                            if "auxiliaryVerb" not in r_dict_keys:
                                                r_dict["auxiliaryVerb"] = ""

                                        results_formatted.append(r_dict)

                                    with open(
                                        f"{PATH_TO_LANGUAGE_EXTRACTION_FILES}/{lang}/{target_type}/{target_type}_queried.json",
                                        "w",
                                        encoding="utf-8",
                                    ) as f:
                                        json.dump(
                                            results_formatted,
                                            f,
                                            ensure_ascii=False,
                                            indent=0,
                                        )

                # Call the corresponding formatting file and update data changes.
                os.system(
                    f"python3 {PATH_TO_LANGUAGE_EXTRACTION_FILES}/{lang}/{target_type}/format_{target_type}.py"
                )

                with open(
                    f"scribe_data_json_export/{lang.capitalize()}/{target_type}.json",
                    encoding="utf-8",
                ) as json_file:
                    new_keyboard_data = json.load(json_file)

                if lang not in data_added_dict:
                    data_added_dict[lang] = {}
                data_added_dict[lang][target_type] = (
                    len(new_keyboard_data) - current_data[lang][target_type]
                )

                current_data[lang][target_type] = len(new_keyboard_data)

                pbar.update(1)

        # Update total_data.json.
        with open(
            f"{PATH_TO_UPDATE_FILES}/total_data.json", "w", encoding="utf-8"
        ) as f:
            json.dump(current_data, f, ensure_ascii=False, indent=0)
>>>>>>> 3279b739


if __name__ == "__main__":
    update_data()<|MERGE_RESOLUTION|>--- conflicted
+++ resolved
@@ -109,7 +109,7 @@
 
     # Run queries and format data.
     data_added_dict = {}
-<<<<<<< HEAD
+
     for q in tqdm(
         queries_to_run,
         desc="Data updated",
@@ -266,144 +266,6 @@
     # Update total_data.json.
     with open(f"{PATH_TO_UPDATE_FILES}/total_data.json", "w", encoding="utf-8") as f:
         json.dump(current_data, f, ensure_ascii=False, indent=0)
-=======
-    with tqdm(total=len(queries_to_run), desc="Data updated", unit="process") as pbar:
-        for q in queries_to_run:
-            lang = q.split("/")[-2]
-            target_type = q.split("/")[-1]
-            query_name = f"query_{target_type}.sparql"
-            query_path = f"{q}/{query_name}"
-            pbar.update(0)
-
-            if not os.path.exists(query_path):
-                # There are multiple queries for a given target_type, so start by running the first.
-                query_path = query_path[: -len(".sparql")] + "_1" + ".sparql"
-
-            print(f"Querying and formatting {lang} {target_type}")
-            # First format the lines into a multi-line string and then pass this to SPARQLWrapper.
-            with open(query_path, encoding="utf-8") as file:
-                query_lines = file.readlines()
-            sparql.setQuery("".join(query_lines))
-
-            results = None
-            try:
-                results = sparql.query().convert()
-
-            except HTTPError as err:
-                print(f"HTTPError with {query_path}: {err}")
-                tqdm.write(f"Exception: {err}")
-
-            if results is None:
-                print(f"Nothing returned by the WDQS server for {query_path}")
-
-                # Allow for a query to be reran up to two times.
-                if queries_to_run.count(q) < 3:
-                    queries_to_run.append(q)
-                ## tqdm.write("results is none")
-
-            else:
-                # Subset the returned JSON and the individual results before saving.
-                query_results = results["results"]["bindings"]
-
-                results_formatted = []
-                for r in query_results:  # query_results is also a list
-                    r_dict = {k: r[k]["value"] for k in r.keys()}
-
-                    results_formatted.append(r_dict)
-
-                with open(
-                    f"{PATH_TO_LANGUAGE_EXTRACTION_FILES}/{lang}/{target_type}/{target_type}_queried.json",
-                    "w",
-                    encoding="utf-8",
-                ) as f:
-                    json.dump(results_formatted, f, ensure_ascii=False, indent=0)
-
-                if "_1" in query_path:
-                    # Note: Only the first query was ran, so we need to run the second and append the json.
-                    for suffix in ["_2", "_3"]:
-                        query_path = query_path.replace("_1", suffix).replace(
-                            "_2", suffix
-                        )
-
-                        if os.path.exists(query_path):
-                            with open(query_path, encoding="utf-8") as file:
-                                query_lines = file.readlines()
-                                sparql.setQuery("".join(query_lines))
-
-                                results = None
-                                try:
-                                    results = sparql.query().convert()
-                                except HTTPError as err:
-                                    print(f"HTTPError with {query_path}: {err}")
-
-                                if results is None:
-                                    print(
-                                        f"Nothing returned by the WDQS server for {query_path}"
-                                    )
-
-                                    # Allow for a query to be reran up to two times.
-                                    if queries_to_run.count(q) < 3:
-                                        queries_to_run.append(q)
-
-                                else:
-                                    # Subset the returned JSON and the individual results before saving.
-                                    query_results = results["results"]["bindings"]
-
-                                    # Note: Don't rewrite results_formatted as we want to extend the json and combine in formatting.
-                                    for (
-                                        r
-                                    ) in query_results:  # query_results is also a list
-                                        r_dict = {k: r[k]["value"] for k in r.keys()}
-
-                                        # Note: The following is so we have a breakdown of queries for German later.
-                                        # Note: We need auxiliary verbs to be present as we loop to get both sein and haben forms.
-                                        if lang == "German":
-                                            r_dict_keys = list(r_dict.keys())
-                                            if "auxiliaryVerb" not in r_dict_keys:
-                                                r_dict["auxiliaryVerb"] = ""
-
-                                        results_formatted.append(r_dict)
-
-                                    with open(
-                                        f"{PATH_TO_LANGUAGE_EXTRACTION_FILES}/{lang}/{target_type}/{target_type}_queried.json",
-                                        "w",
-                                        encoding="utf-8",
-                                    ) as f:
-                                        json.dump(
-                                            results_formatted,
-                                            f,
-                                            ensure_ascii=False,
-                                            indent=0,
-                                        )
-
-                # Call the corresponding formatting file and update data changes.
-                os.system(
-                    f"python3 {PATH_TO_LANGUAGE_EXTRACTION_FILES}/{lang}/{target_type}/format_{target_type}.py"
-                )
-
-                with open(
-                    f"scribe_data_json_export/{lang.capitalize()}/{target_type}.json",
-                    encoding="utf-8",
-                ) as json_file:
-                    new_keyboard_data = json.load(json_file)
-
-                if lang not in data_added_dict:
-                    data_added_dict[lang] = {}
-                data_added_dict[lang][target_type] = (
-                    len(new_keyboard_data) - current_data[lang][target_type]
-                )
-
-                current_data[lang][target_type] = len(new_keyboard_data)
-
-                pbar.update(1)
-
-        # Update total_data.json.
-        with open(
-            f"{PATH_TO_UPDATE_FILES}/total_data.json", "w", encoding="utf-8"
-        ) as f:
-            json.dump(current_data, f, ensure_ascii=False, indent=0)
->>>>>>> 3279b739
-
 
 if __name__ == "__main__":
     update_data()