--- conflicted
+++ resolved
@@ -39,77 +39,11 @@
 from SPARQLWrapper import JSON, POST, SPARQLWrapper
 from tqdm.auto import tqdm
 
-<<<<<<< HEAD
-from scribe_data.utils import (
-    check_and_return_command_line_args,
-)
-
-SCRIBE_DATA_SRC_PATH = "src/scribe_data"
-PATH_TO_LANGUAGE_EXTRACTION_FILES = f"{SCRIBE_DATA_SRC_PATH}/language_data_extraction"
-PATH_TO_UPDATE_FILES = f"{SCRIBE_DATA_SRC_PATH}/load/update_files"
-
-# Set SPARQLWrapper query conditions.
-sparql = SPARQLWrapper("https://query.wikidata.org/sparql")
-sparql.setReturnFormat(JSON)
-sparql.setMethod(POST)
-
-with open(f"{PATH_TO_UPDATE_FILES}/total_data.json", encoding="utf-8") as f:
-    current_data = json.load(f)
-
-current_languages = list(current_data.keys())
-current_data_types = ["nouns", "verbs", "prepositions"]
-
-# Check whether arguments have been passed to only update a subset of the data.
-languages, data_types = check_and_return_command_line_args(
-    all_args=sys.argv,
-    first_args_check=current_languages,
-    second_args_check=current_data_types,
-)
-
-# Assign current_languages and current_data_types if no arguments have been passed.
-languages_update = []
-languages_update = current_languages if languages is None else languages
-
-data_types_update = []
-data_types_update = current_data_types if data_types is None else data_types
-
-# Derive directory files and language subdirectories for potential queries.
-language_data_extraction_files = []
-
-for path, _, files in os.walk(PATH_TO_LANGUAGE_EXTRACTION_FILES):
-    language_data_extraction_files.extend(os.path.join(path, name) for name in files)
-
-language_directories = [
-    d
-    for d in os.listdir(PATH_TO_LANGUAGE_EXTRACTION_FILES)
-    if os.path.isdir(f"{PATH_TO_LANGUAGE_EXTRACTION_FILES}/{d}")
-]
-
-# Check to see if the language has all zeroes for its data, meaning it's new.
-new_language_list = []
-for lang in languages_update:
-    check_current_data = [current_data[lang][k] for k in current_data[lang].keys()]
-    if len(set(check_current_data)) == 1 and check_current_data[0] == 0:
-        new_language_list.append(lang)
-
-# Derive queries to be ran.
-possible_queries = []
-for d in language_directories:
-    possible_queries.extend(
-        f"{PATH_TO_LANGUAGE_EXTRACTION_FILES}/{d}/{target_type}"
-        for target_type in data_types_update
-        if f"{PATH_TO_LANGUAGE_EXTRACTION_FILES}/{d}/{target_type}"
-        in [
-            e[: len(f"{PATH_TO_LANGUAGE_EXTRACTION_FILES}/{d}/{target_type}")]
-            for e in language_data_extraction_files
-        ]
-=======
-
 def update_data(languages=None, word_types=None):
     SCRIBE_DATA_SRC_PATH = "src/scribe_data"
     PATH_TO_LANGUAGE_EXTRACTION_FILES = (
         f"{SCRIBE_DATA_SRC_PATH}/language_data_extraction"
->>>>>>> 2679348a
+
     )
     PATH_TO_UPDATE_FILES = f"{SCRIBE_DATA_SRC_PATH}/load/update_files"
 
