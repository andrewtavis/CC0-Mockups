# tool: scribe-data
<<<<<<< HEAD
# All Ukrainian (Q8798) proper nouns (Q147276) and the given forms.
=======
# All Ukrainian (Q8798) proper nouns and the given forms.
>>>>>>> ad0d6d65
# Enter this query at https://query.wikidata.org/.

SELECT
  (REPLACE(STR(?lexeme), "http://www.wikidata.org/entity/", "") AS ?lexemeID)
  ?nomSingular
  ?genitiveSingular
  ?dativeSingular
  ?accusativeSingular
  ?instrumentalSingular
  ?locativeSingular
  ?vocativeSingular
  ?gender

WHERE {
  ?lexeme dct:language wd:Q8798 ;
    wikibase:lexicalCategory wd:Q147276 ;
    wikibase:lemma ?nomSingular .

  # MARK: Genitive

  OPTIONAL {
    ?lexeme ontolex:lexicalForm ?genitiveSingularForm .
    ?genitiveSingularForm ontolex:representation ?genitiveSingular ;
      wikibase:grammaticalFeature wd:Q146233, wd:Q110786 .
  }

  # MARK: Dative

  OPTIONAL {
    ?lexeme ontolex:lexicalForm ?dativeSingularForm .
    ?dativeSingularForm ontolex:representation ?dativeSingular ;
      wikibase:grammaticalFeature wd:Q145599, wd:Q110786 .
  }

  # MARK: Accusative

  OPTIONAL {
    ?lexeme ontolex:lexicalForm ?accusativeSingularForm .
    ?accusativeSingularForm ontolex:representation ?accusativeSingular ;
      wikibase:grammaticalFeature wd:Q146078, wd:Q110786 .
  }

  # MARK: Instrumental

  OPTIONAL {
    ?lexeme ontolex:lexicalForm ?instrumentalSingularForm .
    ?instrumentalSingularForm ontolex:representation ?instrumentalSingular ;
      wikibase:grammaticalFeature wd:Q192997, wd:Q110786 .
  }

  # MARK: Locative

  OPTIONAL {
    ?lexeme ontolex:lexicalForm ?locativeSingularForm .
    ?locativeSingularForm ontolex:representation ?locativeSingular ;
      wikibase:grammaticalFeature wd:Q202142, wd:Q110786 .
  }

  # MARK: Vocative Singular

  OPTIONAL {
    ?lexeme ontolex:lexicalForm ?vocativeSingularForm .
    ?vocativeSingularForm ontolex:representation ?vocativeSingular ;
      wikibase:grammaticalFeature wd:Q185077, wd:Q110786 .
  }

  # MARK: Gender

  OPTIONAL {
    ?lexeme wdt:P5185 ?nounGender .
  }

  SERVICE wikibase:label {
    bd:serviceParam wikibase:language "[AUTO_LANGUAGE]".
    ?nounGender rdfs:label ?gender .
  }
}<|MERGE_RESOLUTION|>--- conflicted
+++ resolved
@@ -1,9 +1,5 @@
 # tool: scribe-data
-<<<<<<< HEAD
 # All Ukrainian (Q8798) proper nouns (Q147276) and the given forms.
-=======
-# All Ukrainian (Q8798) proper nouns and the given forms.
->>>>>>> ad0d6d65
 # Enter this query at https://query.wikidata.org/.
 
 SELECT
