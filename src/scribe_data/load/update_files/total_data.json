--- conflicted
+++ resolved
@@ -1,12 +1,7 @@
 {
 "French": {
-<<<<<<< HEAD
-"nouns": 10634,
-"verbs": 6574,
-=======
 "nouns": 18082,
 "verbs": 6575,
->>>>>>> 7fd57467
 "emoji_keywords": 2488
 },
 "German": {
